<<<<<<< HEAD
use super::commit::{git_log, GitCommit};
=======
use super::commit::{GitCommit, git_log};
use super::config;
>>>>>>> 48d5a025
use super::opts::GitLogOptions;
use colored::*;
use lazy_static::lazy_static;
use std::collections::HashMap;

lazy_static! {
    // En dash
    static ref INFO_SEP_CHAR: char = char::from_u32(0x2013).unwrap();
}

trait Format {
    fn format_parts(&self, opts: &GitLogOptions) -> HashMap<&str, String>;
    fn pretty(&self, opts: &GitLogOptions) -> String;
}

impl Format for GitCommit {
    fn format_parts(&self, opts: &GitLogOptions) -> HashMap<&str, String> {
        let mut parts = HashMap::new();

        // 1. Hash
        parts.insert("hash", self.hash.short.clone());

        // 2. (Optional) ref name(s)
        parts.insert("refnames", {
            let mut refs = String::new();
            if !self.refs.is_empty() {
                refs.push('(');
                for (i, ref_name) in self.refs.iter().enumerate() {
                    refs.push_str(ref_name);

                    if i < self.refs.len() - 1 {
                        refs.push_str(", ");
                    }
                }
                refs.push_str(") ");
            }
            refs
        });

        // 3. Message (head)
        parts.insert("message", self.message.clone().trim().to_string());

        // 4. Date
        parts.insert("date", {
            let mut date = String::new();
            date.push('(');
            if opts.relative {
                date.push_str(&self.date.rel);
            } else {
                date.push_str(&self.date.format_abs());
            }
            date.push(')');
            date
        });

        // 5. Identity
        parts.insert("identity", {
            let mut id = String::new();
            if let Some(auth) = self.id.names.first() {
                id.push_str(&format!("<{}>", auth));
            }
            id
        });

        parts
    }

    fn pretty(&self, opts: &GitLogOptions) -> String {
        let parts = self.format_parts(opts);
        let identity = parts.get("identity").unwrap();

        format!(
            "{} {} {}{} {} {}",
            parts.get("hash").unwrap().yellow().bold(),
            *INFO_SEP_CHAR,
            parts.get("refnames").unwrap().green().bold(),
            parts.get("message").unwrap(),
            parts.get("date").unwrap().red().bold(),
            if self.id.clone().is_me() {
                identity.truecolor(192, 207, 227)
            } else {
                identity.blue().bold()
            }
        )
    }
}

pub fn display_git_log(n: usize, opts: &GitLogOptions) {
    let logs: Vec<GitCommit> = git_log(Some(n), Some(opts));

    for log in logs {
        println!("{}", log.pretty(opts));
    }
}<|MERGE_RESOLUTION|>--- conflicted
+++ resolved
@@ -1,9 +1,5 @@
-<<<<<<< HEAD
-use super::commit::{git_log, GitCommit};
-=======
 use super::commit::{GitCommit, git_log};
-use super::config;
->>>>>>> 48d5a025
+use super::hash::HashFormat;
 use super::opts::GitLogOptions;
 use colored::*;
 use lazy_static::lazy_static;
@@ -24,7 +20,7 @@
         let mut parts = HashMap::new();
 
         // 1. Hash
-        parts.insert("hash", self.hash.short.clone());
+        parts.insert("hash", self.hash.short());
 
         // 2. (Optional) ref name(s)
         parts.insert("refnames", {
@@ -63,7 +59,7 @@
         parts.insert("identity", {
             let mut id = String::new();
             if let Some(auth) = self.id.names.first() {
-                id.push_str(&format!("<{}>", auth));
+                id.push_str(&format!("<{auth}>"));
             }
             id
         });
