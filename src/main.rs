use chrono::NaiveDate;
use clap::{ArgAction, Args, Parser, crate_version};

mod branch;
mod commit;
mod config;
mod contributions;
mod count;
<<<<<<< HEAD
mod date;
=======
mod dates;
mod env;
>>>>>>> 48d5a025
mod identity;
mod languages;
mod log;
mod opts;
mod repo;
mod status;

// TODO list (delete help commands as I go)
// -i | --issues        Prints currently open issues in present repository.
// -t | --tags | --labels   Lists this repository's issues' tags/labels .
// -f | --filtered-issues   Prints filtered issues by tag.  By default, prints issues tagged with "enhancement" unless stated otherwise.
// -e | --exclude-issues    Prints issues excluding issues that are tagged with "depricated" and "pdfsearch" unless stated otherwise.
// Also, I have notes on github-linguist which I could add to this app, maybe under a `help` subcommand?
// Also consider using argument groups for things like contrib stats, status, commt counts, etc.

#[derive(Parser)]
#[command(
    name = "gl",
    author = "Jake·W.·Ireland.·<jakewilliami@icloud.com>",
    version = crate_version!(),
)]
/// Git log and other personalised git utilities.
///
/// By default (i.e., without any arguments), it will print the last 10 commits nicely.
struct Cli {
    /// Display git log with absolute commit dates
    #[arg(
        short = 'a',
        long = "abs",
        action = ArgAction::SetTrue,
        num_args = 0,
        default_value_t = false,
    )]
    absolute: bool,

    /// Display the *least* recent logs (reverse order)
    #[arg(
        long = "rev",
        action = ArgAction::SetTrue,
        num_args = 0,
        default_value_t = false,
    )]
    reverse: bool,

    /// Display all logs
    #[arg(
        long = "all",
        action = ArgAction::SetTrue,
        num_args = 0,
        default_value_t = false,
        conflicts_with = "log_number",
    )]
    all: bool,

    /// Filter log for specified commit author(s)
    #[arg(
        long = "author",
        action = ArgAction::Append,
        num_args = 1..=std::usize::MAX,
    )]
    authors: Vec<String>,

    /// Filter log for commit messages matching text
    #[arg(
        long = "grep",
        action = ArgAction::Append,
        num_args = 1..=std::usize::MAX,
    )]
    grep: Vec<String>,

    #[clap(flatten)]
    group: Group,
}

// We only want to allow one functional check at a time.  The following group,
// which is flattened in the main Cli struct, should provide such functionality
//
//   https://stackoverflow.com/a/76315811
#[derive(Args)]
#[group(multiple = false)]
pub struct Group {
    /// Given a number, will print the last n commits nicely
    ///
    /// By default, the programme will print the last 10 commits.  Can use with --rev to show least recent logs first.  Can also use --all to show all logs
    #[arg(
        // TODO: as well as -n, we should also be able to do -10, -100, -3, etc
        action = ArgAction::Set,
        num_args = 1,
        value_name = "n commits",
        default_value_t = config::DEFAULT_TOP_N_LOG,
    )]
    log_number: usize,

    /// Prints language breakdown in present repository
    ///
    /// Will print only top n languages if given value (optional).  Defaults to displaying all languages (you can also specify n = 0 for this behaviour)
    #[arg(
        short = 'l',
        long = "languages",
        action = ArgAction::Set,
        num_args = 0..=1,
        value_name = "n languages",
        default_missing_value = "0",
    )]
    languages: Option<usize>,

    /// Prints current git status minimally
    ///
    /// Defaults to the current directory, but you can specify a directory
    #[arg(
        short = 's',
        long = "status",
        action = ArgAction::Set,
        num_args = 0..=1,
        value_name = "dir",
        default_missing_value = ".",
    )]
    status: Option<String>,

    /// Prints the current branch name
    #[arg(
        short = 'b',
        long = "branch",
        action = ArgAction::SetTrue,
        num_args = 0,
        default_value_t = false,
    )]
    branch: bool,

    /// Prints all local branches in the current repository
    #[arg(
        short = 'B',
        long = "branches",
        action = ArgAction::SetTrue,
        num_args = 0,
        default_value_t = false,
    )]
    local_branches: bool,

    /// Print all remote branches of the current repository
    #[arg(
        short = 'R',
        long = "remotes",
        action = ArgAction::SetTrue,
        num_args = 0,
        default_value_t = false,
    )]
    remote_branches: bool,

    /// Prints the name of the current repository
    #[arg(
        short = 'r',
        long = "repo",
        action = ArgAction::SetTrue,
        num_args = 0,
        default_value_t = false,
    )]
    repo_name: bool,

    /// Counts the current number of commits on working branch on the current day
    #[arg(
        short = 'c',
        long = "commit-count",
        action = ArgAction::SetTrue,
        num_args = 0,
        conflicts_with = "commit_count_at",
        default_value_t = false,
    )]
    commit_count: bool,

    /// Counts the number of commits for a specified day, or all time
    ///
    /// Given value "today" (see also -c), "yesterday", or some number of days ago.  If no value is given, it will default to all time (you can also specify C = total for this behaviour)
    #[arg(
        // TODO:
        //   If you give it 2 numbers, it will show the number of commits since the first number but before the second number (days ago).
        //   E.g., given 5, 2, it will get the number of commits since 5 days ago, but before 2 days ago.  Given 5 and 1, it will get the
        //   number of commits in the last 5 days ago, no including anything since yesterday.  This can be done by calculating commits_since(5)
        //   - commits_since(2), etc.  To do this I need to figure out how to use multiple arguments, otherwise I will have to create a separate
        //   flag
        short = 'C',
        long = "commit-count-at",
        action = ArgAction::Set,
        num_args = 0..=1,
        value_name = "relative day quantifier",
        conflicts_with = "commit_count",
        default_missing_value = "total",
    )]
    commit_count_at: Option<String>,

    /// Displays the number of commits per author
    #[arg(
        short = 'A',
        long = "author-commit-counts",  // TODO: rename to commit-count-authors; will need to update minor version (breaking change)
        action = ArgAction::SetTrue,
        num_args = 0,
        default_value_t = false,
    )]
    author_commit_counts: bool,

    /// Displays some contribution statistics given an author
    #[arg(
        short = 'S',
        long = "author-contrib-stats",
        action = ArgAction::SetTrue,
        num_args = 0,
        default_value_t = false,
    )]
    author_contrib_stats: bool,

    /// Display overall contribution statistics as a graph
    #[arg(
        short = 'G',
        long = "contrib-graph",
        action = ArgAction::SetTrue,
        num_args = 0,
        default_value_t = false,
    )]
    contrib_graph: bool,

    /// Display count of commits
    ///
    /// See also -C/--commit-count-at
    #[arg(
        long = "count",
        action = ArgAction::SetTrue,
        num_args = 0,
        conflicts_with = "commit_count_at",
        default_value_t = false,
    )]
    count: bool,

    /// Find commit ref at date
    ///
    /// Given a date, will search through the repository to find the commit ref at that date.
    #[arg(
        short = 'd',
        long = "date",
        action = ArgAction::Set,
        num_args = 1,
        value_name = "date (yyyy-mm-dd)",
        value_parser = dates::parse_date,
    )]
    date: Option<NaiveDate>,
}

fn main() {
    let cli = Cli::parse();
    let opts = opts::GitLogOptions {
        relative: !cli.absolute,
        colour: env::colour(),
        reverse: cli.reverse,
        all: cli.all,

        // Filters
        authors: cli.authors,
        needles: cli.grep,
    };

    // Because all of these options are in a group, at most one branch should
    // ever be matched, so it is safe to put this in an if-else chain
    if let Some(n) = cli.group.languages {
        // This parses _and_ prints the language output
        let language_summary = languages::construct_language_summary();
        // If no argument was provided, it will print all languages
        let top_n = if n == 0 { language_summary.len() } else { n };
        languages::print_language_summary(top_n, language_summary, &opts);
    } else if cli.group.status.is_some() {
        // Show status of git repo
        status::display_git_status(&cli.group.status, &opts);
    // } else if cli.group.global_status {
    //     // Show statuses of predefined git repos (not yet implemented)
    //     todo!()
    //     // status::global_status(&opts);
    } else if cli.group.branch {
        // Show current branch name
        let current_branch = branch::current_branch();
        if let Some(current_branch) = current_branch {
            println!("{current_branch}");
        }
    } else if cli.group.local_branches {
        // Show local branches
        branch::display_branches(branch::BranchListings::Local, &opts);
    } else if cli.group.remote_branches {
        // Show remote branches
        branch::display_branches(branch::BranchListings::Remotes, &opts);
    } else if cli.group.repo_name {
        // Show the current repository
        let current_repo = repo::current_repository();
        if let Some(current_repo) = current_repo {
            println!("{current_repo}");
        }
    } else if cli.group.commit_count {
        // Show commit count
        count::get_commit_count("today", &opts);
    } else if cli.group.count {
        // Equivalent to -C without arguments (i.e., commit_count_at = total)
        count::get_commit_count_total(&opts);
    } else if let Some(commit_count_at) = cli.group.commit_count_at {
        // Show commit count for a  specific time
        if commit_count_at == "total" {
            count::get_commit_count_total(&opts);
        } else {
            count::get_commit_count(&commit_count_at, &opts);
        }
    } else if cli.group.author_commit_counts
        || cli.group.author_contrib_stats
        || cli.group.contrib_graph
    {
        // Handle different contributor stats options
        let contributors = contributions::git_contributors();
        if cli.group.author_commit_counts {
            contributions::display_git_author_frequency(contributors.clone());
        } else if cli.group.author_contrib_stats {
            // Show contribution stats per author, sorted by lines added + deleted
            contributions::display_git_contributions_per_author(contributors.clone());
        } else if cli.group.contrib_graph {
            // Show contributions graph
            contributions::display_git_contributions_graph(contributors.clone());
        }
    } else if let Some(date) = cli.group.date {
        dates::find_first_commit_before_date(date);
    } else {
        log::display_git_log(cli.group.log_number, &opts);
    }
}<|MERGE_RESOLUTION|>--- conflicted
+++ resolved
@@ -6,12 +6,10 @@
 mod config;
 mod contributions;
 mod count;
-<<<<<<< HEAD
-mod date;
-=======
+mod date; // TODO: do we want to merge these files?
 mod dates;
 mod env;
->>>>>>> 48d5a025
+mod hash;
 mod identity;
 mod languages;
 mod log;
