--- conflicted
+++ resolved
@@ -1,28 +1,12 @@
-<<<<<<< HEAD
 use super::{
     date::CommitDate, identity::GitIdentity, opts::GitLogOptions, repo::discover_repository,
-=======
-use super::config::SHORT_HASH_LENGTH;
-use super::count;
-use super::identity::GitIdentity;
-use super::opts::GitLogOptions;
-use chrono::{DateTime, Local, NaiveDate};
+};
+use gix::{bstr::ByteSlice, revision::walk::Sorting, traverse::commit::simple::CommitTimeOrder};
 use lazy_static::lazy_static;
 use regex::Regex;
-use std::{
-    char,
-    process::{Command, Stdio},
-    sync::Arc,
->>>>>>> 48d5a025
-};
-use gix::{bstr::ByteSlice, revision::walk::Sorting, traverse::commit::simple::CommitTimeOrder};
+use std::char;
 use std::collections::HashMap;
 
-<<<<<<< HEAD
-#[derive(Clone)]
-pub struct CommitHash {
-    pub short: String,
-=======
 lazy_static! {
     // This is a good separating dash, but relies on it not being used inside commit messages!
     static ref META_SEP_CHAR: char = char::from_u32(0x2E3A).unwrap();
@@ -47,28 +31,35 @@
         ),
     )
         .unwrap();
->>>>>>> 48d5a025
 }
 
 #[derive(Clone)]
 pub struct GitCommit {
-<<<<<<< HEAD
-    pub hash: CommitHash,
+    pub hash: String,
     pub message: String,
     pub refs: Vec<String>,
-=======
-    #[allow(dead_code)]
-    pub hash: String,
-    #[allow(dead_code)]
-    meta: Option<String>,
-    #[allow(dead_code)]
-    message: String,
->>>>>>> 48d5a025
     pub date: CommitDate,
     pub id: GitIdentity,
 }
 
-<<<<<<< HEAD
+trait Quote {
+    fn quote(&self) -> String;
+}
+
+impl Quote for String {
+    fn quote(&self) -> String {
+        format!("{}{}{}", *INITIAL_QUOTE_CHAR, &self, *FINAL_QUOTE_CHAR)
+    }
+}
+
+// TODO: temporary function; should use iterator (see https://github.com/jakewilliami/gl/commit/44df7970eda30677b1199903a09a660f6367c1bd)
+pub fn git_log_iter(
+    n: Option<usize>,
+    opts: Option<&GitLogOptions>,
+) -> Box<dyn Iterator<Item = GitCommit>> {
+    Box::new(git_log(n, opts).into_iter())
+}
+
 pub fn git_log(n: Option<usize>, opts: Option<&GitLogOptions>) -> Vec<GitCommit> {
     let opts = if let Some(opts) = opts {
         opts
@@ -81,8 +72,144 @@
 
     // Get most recent commit at head
     let commit = repo.head_commit().unwrap();
-=======
-pub struct GitLogIter {
+
+    // The following is a pre-computation step developed to collate a list of ref names
+    // associated with each commit.  This process was discovered by following the trail
+    // from `gix`'s `describe` functionality:
+    //   https://github.com/GitoxideLabs/gitoxide/blob/ccd6525c/gitoxide-core/src/repository/commit.rs#L59-L78
+    //
+    // Namely, I adapted the following:
+    //   https://github.com/GitoxideLabs/gitoxide/blob/ccd6525c/gix/src/commit.rs#L108-L145
+    //
+    // This was previously computed and formatted directly within `git`:
+    //   https://github.com/jakewilliami/gl/blob/v3.1.1/src/commit.rs#L144-L198
+    //
+    // Still TODO: iterate over commits from HEAD, rather than all commits; and consider attempting to clean up ref names?  Prefix with `tag:`; `HEAD ->` where applicable; shorten or not; sort them properly; check target ID; etc.
+    let platform = repo.references().unwrap();
+    let mut refs = HashMap::<String, Vec<String>>::new();
+    for r in platform.all().unwrap().filter_map(Result::ok) {
+        // let target_id = r.clone().target().try_id().map(ToOwned::to_owned);
+        let peeled_id = r.clone().peel_to_id_in_place().ok().unwrap();
+        refs.entry(peeled_id.to_hex().to_string())
+            .or_default()
+            .push(r.inner.name.shorten().to_string());
+    }
+
+    // Create an iterator over relevant commits, to use downstream (e.g., for logging
+    // or contribution statistics).  This was developed (alongside wading through the
+    // `gix` crate documentation) partly based on the following example:
+    //   https://github.com/GitoxideLabs/gitoxide/blob/ccd6525c/examples/log.rs#L94-L157
+    let log_iter: Box<dyn Iterator<Item = GitCommit>> = Box::new(
+        repo.rev_walk([commit.id])
+            .sorting(Sorting::ByCommitTime(CommitTimeOrder::NewestFirst))
+            .all()
+            .unwrap()
+            // TODO: filter out merges
+            .filter_map(|info| {
+                if let Ok(info) = info {
+                    // Get commit info
+                    let commit = info.object().unwrap();
+                    let commit_ref = commit.decode().unwrap();
+
+                    // We want to filter out merges.  We can do this by filtering out
+                    // the commit if it has more than one parent
+                    let mut parents = commit_ref.parents();
+                    parents.next();
+                    if parents.next().is_some() {
+                        return None;
+                    }
+
+                    // Get author info
+                    // TODO: allow GitIdentity by author rather than committer
+                    let author = commit_ref.author.actor();
+                    let committer = commit_ref.committer();
+
+                    if commit.short_id().unwrap().to_string() == *"8d38e3e" {
+                        dbg!(&commit);
+                        dbg!(&commit_ref);
+                    }
+
+                    // Filter for author
+                    // TODO: why is this so slow?  Without this match, the change since v3.1.0 is ∼1.8 × faster, but with this filter it is ∼2.6 × slower
+                    if !opts.authors.is_empty() {
+                        // NOTE: we intentionally currently filter on committer (to match
+                        // `git`'s `--author` behaviour)---just the specified author,
+                        // even though that can be contrived.
+                        let author_identities = [author.email, author.name];
+
+                        let is_author_match = opts.authors.iter().any(|author| {
+                            author_identities
+                                .iter()
+                                .any(|possible_author| possible_author.contains_str(author))
+                        });
+
+                        if !is_author_match {
+                            return None;
+                        }
+                    }
+
+                    // Filter for needles in commit messages
+                    // TODO: this is also ∼2.8 × slower than the git equivalent, `--author`.  Why?
+                    if !opts.needles.is_empty() {
+                        let is_needle_match = opts
+                            .needles
+                            .iter()
+                            .all(|needle| commit_ref.message.contains_str(needle));
+
+                        if !is_needle_match {
+                            return None;
+                        }
+                    }
+
+                    Some(GitCommit {
+                        hash: commit.id().to_hex().to_string(),
+                        refs: refs
+                            .get(&commit.id().to_hex().to_string())
+                            .unwrap_or(&vec![])
+                            .to_vec(),
+                        message: commit_ref.message().title.to_str_lossy().into_owned(),
+                        date: CommitDate::from(committer.time),
+                        id: GitIdentity {
+                            email: author.email.to_str_lossy().into_owned(),
+                            names: vec![author.name.to_str_lossy().into_owned()],
+                        },
+                    })
+                } else {
+                    None
+                }
+            }),
+    );
+
+    let mut logs: Vec<GitCommit> = log_iter.collect();
+
+    // TODO: It would be ideal to get this working without collecting the logs first.
+    // `gix` should be able to handle sorting in a different order.  I have requested
+    // community help with this:
+    //   https://github.com/GitoxideLabs/gitoxide/discussions/1669
+    //
+    // The ideal sorting algorithm is as follows:
+    //   .sorting(Sorting::ByCommitTime(if !opts.reverse {
+    //       CommitTimeOrder::NewestFirst
+    //   } else {
+    //       CommitTimeOrder::OldestFirst
+    //   }))
+    //
+    // Hopefully I can get this working soon, as collecting and turning it back into
+    // an iterator after reversing seems quite inefficient.
+    if opts.reverse {
+        logs.reverse()
+    }
+
+    if let Some(n) = n {
+        if !opts.all {
+            logs = logs.into_iter().take(n).collect();
+        }
+    }
+
+    logs
+}
+
+/*pub struct GitLogIter {
     #[allow(dead_code)]
     log_data: Arc<String>,
     lines: std::str::Lines<'static>,
@@ -168,199 +295,4 @@
 
 pub fn git_log(n: Option<usize>, opts: Option<&GitLogOptions>) -> Vec<GitCommit> {
     git_log_iter(n, opts).collect()
-}
-
-fn git_log_str(n: Option<usize>, opts: &GitLogOptions) -> String {
-    let mut cmd = Command::new("git");
-    cmd.arg("log");
-    cmd.arg("--color");
-    cmd.arg("--no-merges");
->>>>>>> 48d5a025
-
-    // The following is a pre-computation step developed to collate a list of ref names
-    // associated with each commit.  This process was discovered by following the trail
-    // from `gix`'s `describe` functionality:
-    //   https://github.com/GitoxideLabs/gitoxide/blob/ccd6525c/gitoxide-core/src/repository/commit.rs#L59-L78
-    //
-    // Namely, I adapted the following:
-    //   https://github.com/GitoxideLabs/gitoxide/blob/ccd6525c/gix/src/commit.rs#L108-L145
-    //
-    // This was previously computed and formatted directly within `git`:
-    //   https://github.com/jakewilliami/gl/blob/v3.1.1/src/commit.rs#L144-L198
-    //
-    // Still TODO: iterate over commits from HEAD, rather than all commits; and consider attempting to clean up ref names?  Prefix with `tag:`; `HEAD ->` where applicable; shorten or not; sort them properly; check target ID; etc.
-    let platform = repo.references().unwrap();
-    let mut refs = HashMap::<String, Vec<String>>::new();
-    for r in platform.all().unwrap().filter_map(Result::ok) {
-        // let target_id = r.clone().target().try_id().map(ToOwned::to_owned);
-        let peeled_id = r.clone().peel_to_id_in_place().ok().unwrap();
-        refs.entry(peeled_id.to_hex().to_string())
-            .or_default()
-            .push(r.inner.name.shorten().to_string());
-    }
-
-    // Create an iterator over relevant commits, to use downstream (e.g., for logging
-    // or contribution statistics).  This was developed (alongside wading through the
-    // `gix` crate documentation) partly based on the following example:
-    //   https://github.com/GitoxideLabs/gitoxide/blob/ccd6525c/examples/log.rs#L94-L157
-    let log_iter: Box<dyn Iterator<Item = GitCommit>> = Box::new(
-        repo.rev_walk([commit.id])
-            .sorting(Sorting::ByCommitTime(CommitTimeOrder::NewestFirst))
-            .all()
-            .unwrap()
-            // TODO: filter out merges
-            .filter_map(|info| {
-                if let Ok(info) = info {
-                    // Get commit info
-                    let commit = info.object().unwrap();
-                    let commit_ref = commit.decode().unwrap();
-
-                    // We want to filter out merges.  We can do this by filtering out
-                    // the commit if it has more than one parent
-                    let mut parents = commit_ref.parents();
-                    parents.next();
-                    if parents.next().is_some() {
-                        return None;
-                    }
-
-                    // Get author info
-                    // TODO: allow GitIdentity by author rather than committer
-                    let author = commit_ref.author.actor();
-                    let committer = commit_ref.committer();
-
-<<<<<<< HEAD
-                    if commit.short_id().unwrap().to_string() == *"8d38e3e" {
-                        dbg!(&commit);
-                        dbg!(&commit_ref);
-                    }
-=======
-    if let Some(n) = n {
-        if !opts.all {
-            // If n is defined, restrict the log to only show n of them (only if we don't want to show all logs)
-            cmd.arg(format!("-n {n}"));
->>>>>>> 48d5a025
-
-                    // Filter for author
-                    // TODO: why is this so slow?  Without this match, the change since v3.1.0 is ∼1.8 × faster, but with this filter it is ∼2.6 × slower
-                    if !opts.authors.is_empty() {
-                        // NOTE: we intentionally currently filter on committer (to match
-                        // `git`'s `--author` behaviour)---just the specified author,
-                        // even though that can be contrived.
-                        let author_identities = [author.email, author.name];
-
-                        let is_author_match = opts.authors.iter().any(|author| {
-                            author_identities
-                                .iter()
-                                .any(|possible_author| possible_author.contains_str(author))
-                        });
-
-                        if !is_author_match {
-                            return None;
-                        }
-                    }
-
-                    // Filter for needles in commit messages
-                    // TODO: this is also ∼2.8 × slower than the git equivalent, `--author`.  Why?
-                    if !opts.needles.is_empty() {
-                        let is_needle_match = opts
-                            .needles
-                            .iter()
-                            .all(|needle| commit_ref.message.contains_str(needle));
-
-                        if !is_needle_match {
-                            return None;
-                        }
-                    }
-
-<<<<<<< HEAD
-                    Some(GitCommit {
-                        hash: CommitHash {
-                            // full: commit.id().to_hex().to_string(),
-                            short: commit.short_id().unwrap().to_string(),
-                        },
-                        refs: refs
-                            .get(&commit.id().to_hex().to_string())
-                            .unwrap_or(&vec![])
-                            .to_vec(),
-                        message: commit_ref.message().title.to_str_lossy().into_owned(),
-                        date: CommitDate::from(committer.time),
-                        id: GitIdentity {
-                            email: author.email.to_str_lossy().into_owned(),
-                            names: vec![author.name.to_str_lossy().into_owned()],
-                        },
-                    })
-                } else {
-                    None
-                }
-            }),
-    );
-
-    let mut logs: Vec<GitCommit> = log_iter.collect();
-=======
-    if output.status.success() {
-        String::from_utf8_lossy(&output.stdout).into_owned()
-    } else {
-        println!(
-            "An error has occured.  It is likely that you aren't in a git repository, or you may not have `git` installed."
-        );
->>>>>>> 48d5a025
-
-    // TODO: It would be ideal to get this working without collecting the logs first.
-    // `gix` should be able to handle sorting in a different order.  I have requested
-    // community help with this:
-    //   https://github.com/GitoxideLabs/gitoxide/discussions/1669
-    //
-    // The ideal sorting algorithm is as follows:
-    //   .sorting(Sorting::ByCommitTime(if !opts.reverse {
-    //       CommitTimeOrder::NewestFirst
-    //   } else {
-    //       CommitTimeOrder::OldestFirst
-    //   }))
-    //
-    // Hopefully I can get this working soon, as collecting and turning it back into
-    // an iterator after reversing seems quite inefficient.
-    if opts.reverse {
-        logs.reverse()
-    }
-
-<<<<<<< HEAD
-    if let Some(n) = n {
-        if !opts.all {
-            logs = logs.into_iter().take(n).collect();
-        }
-=======
-fn log_fmt_str(opts: &GitLogOptions) -> String {
-    // TODO: add option for commit format H (long hash)
-    let commit = colourise_log_fmt("h", Some("bold yellow"), None, None, opts);
-    let branch_tag = colourise_log_fmt("d", Some("bold green"), Some("-"), None, opts);
-    let msg = colourise_log_fmt("s", None, None, Some(""), opts);
-    let time = colourise_log_fmt(
-        if opts.relative { "cr" } else { "cd" },
-        Some("bold red"),
-        None,
-        Some("()"),
-        opts,
-    );
-    let author = colourise_log_fmt("an", Some("bold blue"), None, Some("<>"), opts);
-    format!("{commit} {branch_tag} {msg} {time} {author}")
-}
-
-fn colourise_log_fmt(
-    fmt: &str,
-    colour: Option<&str>,
-    prefix: Option<&str>,
-    enclosing_chars: Option<&str>,
-    opts: &GitLogOptions,
-) -> String {
-    let prefix = prefix.unwrap_or("");
-    let (enclosing_start, enclosing_end) = get_enclosing(enclosing_chars);
-    if opts.colour && colour.is_some() {
-        let colour = colour.unwrap();
-        format!("{prefix}%C({colour}){enclosing_start}%{fmt}{enclosing_end}%Creset")
-    } else {
-        format!("{prefix}{enclosing_start}%{fmt}{enclosing_end}")
->>>>>>> 48d5a025
-    }
-
-    logs
-}+}*/