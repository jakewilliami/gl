use super::{opts::GitLogOptions, repo::discover_repository};
use colored::*;
use gix::{
    dir::entry::Status,
    remote::Direction,
    status::{
        index_worktree::iter::Item::{self as StatusItem},
        plumbing::index_as_worktree::EntryStatus,
    },
    submodule::Status as SubmoduleStatus,
    Repository,
};
use std::{cmp::Ordering, ffi::OsString, path::PathBuf};

enum GitChange {
    Modification {
        relative_path: String,
        status: EntryStatus<(), SubmoduleStatus>,
    },
    DirectoryContents {
        relative_path: String,
        status: Status,
    },
    // Rewrite {},
}

// We want to order certain change variants before others
trait ChangePriority {
    fn priority(&self) -> u8;
}

impl ChangePriority for GitChange {
    fn priority(&self) -> u8 {
        match self {
            GitChange::Modification { .. } => 1,
            // GitChange::Rename { .. } => 2,
            GitChange::DirectoryContents { .. } => 3,
        }
    }
}

// Helper trait to extract a sortable key for status as statuses are public structs in gix
trait StatusKey {
    fn status_key(&self) -> u8;
}

impl StatusKey for GitChange {
    fn status_key(&self) -> u8 {
        match self {
            GitChange::Modification { status, .. } => match status {
                EntryStatus::Change(_) => 0,
                EntryStatus::Conflict(_) => 1,
                EntryStatus::NeedsUpdate(_) => 2,
                EntryStatus::IntentToAdd => 3,
            },
            GitChange::DirectoryContents { status, .. } => match status {
                Status::Untracked => 0,
                Status::Tracked => 1,
                Status::Pruned => 2,
                Status::Ignored(_) => 3,
            },
        }
    }
}

// We want to extract the relevant path for
trait ChangePath {
    fn path(&self) -> &str;
}

impl ChangePath for GitChange {
    fn path(&self) -> &str {
        match self {
            GitChange::Modification { relative_path, .. } => relative_path.as_ref(),
            GitChange::DirectoryContents { relative_path, .. } => relative_path.as_ref(),
        }
    }
}

impl Ord for GitChange {
    fn cmp(&self, other: &Self) -> Ordering {
        // First compare with the priority of the variant (e.g., modifications before
        // directory content), then by status, and finally by relevant path
        self.priority()
            .cmp(&other.priority())
            .then_with(|| self.status_key().cmp(&other.status_key()))
            .then_with(|| self.path().cmp(&other.path()))
    }
}

impl PartialOrd for GitChange {
    fn partial_cmp(&self, other: &Self) -> Option<Ordering> {
        Some(self.cmp(other))
    }
}

impl PartialEq for GitChange {
    fn eq(&self, other: &Self) -> bool {
        self.cmp(other) == Ordering::Equal
    }
}

impl Eq for GitChange {}

impl From<StatusItem> for GitChange {
    fn from(item: StatusItem) -> Self {
        match item {
            // Most likely, a file was edited
            StatusItem::Modification {
                rela_path, status, ..
            } => Self::Modification {
                relative_path: rela_path.to_string(),
                status,
            },

            // Likely a new file
            StatusItem::DirectoryContents { entry, .. } => Self::DirectoryContents {
                relative_path: entry.rela_path.to_string(),
                status: entry.status,
            },

            // Likely, a file was renamed (and optionally edited)
            // TODO: Instead of panicing I should warn and exit
            StatusItem::Rewrite { .. } => todo!(),
        }
    }
}

trait ChangeCodeShort {
    fn code(&self) -> ColoredString;
}

impl<T, U> ChangeCodeShort for EntryStatus<T, U> {
    fn code(&self) -> ColoredString {
        match self {
            EntryStatus::Change(_) => format!("{:>2}", "M").red(),
            EntryStatus::Conflict(_) => format!("{:>2}", "UU").red(),
            // TODO: I think somewhere here is an M variant that's green and left aligned, after resolving merge conflict
            // TODO: Instead of panicing I should warn and exit
            EntryStatus::NeedsUpdate(_) => todo!(),
            EntryStatus::IntentToAdd => format!("{:>2}", "A").red(),
        }
    }
}

impl ChangeCodeShort for Status {
    fn code(&self) -> ColoredString {
        match self {
            Status::Untracked => format!("{:<2}", "??").red(),
            Status::Tracked => format!("{:<2}", "A").green(),
            Status::Pruned => format!("{:<2}", "D").green(),
            Status::Ignored(_) => format!("{:<2}", "!!").red(),
        }
    }
}

trait FormatChange {
    fn display(&self) -> String;
}

impl FormatChange for GitChange {
    fn display(&self) -> String {
        match self {
            Self::Modification {
                relative_path,
                status,
            } => format!("{} {relative_path}", status.code()),
            Self::DirectoryContents {
                relative_path,
                status,
            } => format!("{} {relative_path}", status.code()),
        }
    }
}

pub fn display_git_status(dir: &Option<String>, opts: &GitLogOptions) {
    let given_dir: PathBuf = if (dir).is_none() {
        std::env::current_dir().unwrap()
    } else {
        PathBuf::from(dir.clone().unwrap())
    };

    let repo = discover_repository().unwrap();
    if let Some(header) = branch_header(&repo) {
        println!("{}", header);
    }

    let mut changes = git_status(&repo, &given_dir.into_os_string(), opts);
    changes.sort();
    for change in changes {
        println!("{}", change.display());
    }
}

<<<<<<< HEAD
fn branch_header(repo: &Repository) -> Option<String> {
    let head = repo.head().ok()?;
    let branch_name = head.referent_name().map(|name| name.shorten().to_string());

    // TODO: show `ahead/behind n`
    if let Some(branch_name) = branch_name {
        // Option 1: we are checked out to a branch
        let mut header = format!("## {}", branch_name.green());
=======
    if output.status.success() {
        String::from_utf8_lossy(&output.stdout).into_owned()
    } else {
        println!(
            "An error has occured.  It is likely that you aren't in a git repository, or you may not have `git` installed."
        );
>>>>>>> 48d5a025

        let remote_name = {
            let referent = head.try_into_referent()?;
            let remote = referent.remote_tracking_ref_name(Direction::Push)?.ok()?;
            Some(remote.shorten().to_string())
        };

        // Option 1.a: we also have a remote defined that we can specify
        if let Some(remote_name) = remote_name {
            header = format!("{}...{}", header, remote_name.red());
        }

        Some(header)
    } else {
        // Option 2: we are not checked out to a branch
        let head_name = head.name().as_bstr().to_string();
        Some(format!("## {} {}", head_name.red(), "(no branch)".red()))
    }
}

fn git_status(repo: &Repository, dir: &OsString, opts: &GitLogOptions) -> Vec<GitChange> {
    // TODO: report on current branch vs remote (push) branch
    // TODO: Handle in-rebase or merge things (InProgress)?
    let stat = repo.status(gix::progress::Discard);

    // In comparing the current index to the worktree status, we compare files stages for commit (index) and changes made but not yet staged (worktree), which effectively shows the changes to the status.  Comparing head to index is not yet implemented, meaning newly added files staged for commit are not here:
    //   https://github.com/GitoxideLabs/gitoxide/discussions/1680
    stat.unwrap()
        // TODO: I can filter dir in here
        .into_index_worktree_iter([])
        .unwrap()
        .flatten()
        .map(GitChange::from)
        .collect()
}<|MERGE_RESOLUTION|>--- conflicted
+++ resolved
@@ -1,6 +1,7 @@
 use super::{opts::GitLogOptions, repo::discover_repository};
 use colored::*;
 use gix::{
+    Repository,
     dir::entry::Status,
     remote::Direction,
     status::{
@@ -8,7 +9,6 @@
         plumbing::index_as_worktree::EntryStatus,
     },
     submodule::Status as SubmoduleStatus,
-    Repository,
 };
 use std::{cmp::Ordering, ffi::OsString, path::PathBuf};
 
@@ -84,7 +84,7 @@
         self.priority()
             .cmp(&other.priority())
             .then_with(|| self.status_key().cmp(&other.status_key()))
-            .then_with(|| self.path().cmp(&other.path()))
+            .then_with(|| self.path().cmp(other.path()))
     }
 }
 
@@ -182,7 +182,7 @@
 
     let repo = discover_repository().unwrap();
     if let Some(header) = branch_header(&repo) {
-        println!("{}", header);
+        println!("{header}");
     }
 
     let mut changes = git_status(&repo, &given_dir.into_os_string(), opts);
@@ -192,7 +192,6 @@
     }
 }
 
-<<<<<<< HEAD
 fn branch_header(repo: &Repository) -> Option<String> {
     let head = repo.head().ok()?;
     let branch_name = head.referent_name().map(|name| name.shorten().to_string());
@@ -201,14 +200,6 @@
     if let Some(branch_name) = branch_name {
         // Option 1: we are checked out to a branch
         let mut header = format!("## {}", branch_name.green());
-=======
-    if output.status.success() {
-        String::from_utf8_lossy(&output.stdout).into_owned()
-    } else {
-        println!(
-            "An error has occured.  It is likely that you aren't in a git repository, or you may not have `git` installed."
-        );
->>>>>>> 48d5a025
 
         let remote_name = {
             let referent = head.try_into_referent()?;
@@ -229,9 +220,10 @@
     }
 }
 
-fn git_status(repo: &Repository, dir: &OsString, opts: &GitLogOptions) -> Vec<GitChange> {
+fn git_status(repo: &Repository, _dir: &OsString, _opts: &GitLogOptions) -> Vec<GitChange> {
     // TODO: report on current branch vs remote (push) branch
     // TODO: Handle in-rebase or merge things (InProgress)?
+    // TODO: handle status
     let stat = repo.status(gix::progress::Discard);
 
     // In comparing the current index to the worktree status, we compare files stages for commit (index) and changes made but not yet staged (worktree), which effectively shows the changes to the status.  Comparing head to index is not yet implemented, meaning newly added files staged for commit are not here:
